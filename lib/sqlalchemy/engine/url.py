# engine/url.py
# Copyright (C) 2005-2014 the SQLAlchemy authors and contributors
# <see AUTHORS file>
#
# This module is part of SQLAlchemy and is released under
# the MIT License: http://www.opensource.org/licenses/mit-license.php

"""Provides the :class:`~sqlalchemy.engine.url.URL` class which encapsulates
information about a database connection specification.

The URL object is created automatically when
:func:`~sqlalchemy.engine.create_engine` is called with a string
argument; alternatively, the URL is a public-facing construct which can
be used directly and is also accepted directly by ``create_engine()``.
"""

import re
from .. import exc, util
from . import Dialect
from ..dialects import registry


class URL(object):
    """
    Represent the components of a URL used to connect to a database.

    This object is suitable to be passed directly to a
    :func:`~sqlalchemy.create_engine` call.  The fields of the URL are parsed
    from a string by the :func:`.make_url` function.  the string
    format of the URL is an RFC-1738-style string.

    All initialization parameters are available as public attributes.

    :param drivername: the name of the database backend.
      This name will correspond to a module in sqlalchemy/databases
      or a third party plug-in.

    :param username: The user name.

    :param password: database password.

    :param host: The name of the host.

    :param port: The port number.

    :param database: The database name.

    :param query: A dictionary of options to be passed to the
      dialect and/or the DBAPI upon connect.

    """

    def __init__(self, drivername, username=None, password=None,
                 host=None, port=None, database=None, query=None):
        self.drivername = drivername
        self.username = username
        self.password = password
        self.host = host
        if port is not None:
            self.port = int(port)
        else:
            self.port = None
        self.database = database
        self.query = query or {}

    def __to_string__(self, hide_password=True):
        s = self.drivername + "://"
        if self.username is not None:
            s += _rfc_1738_quote(self.username)
            if self.password is not None:
                s += ':' + ('***' if hide_password
                            else _rfc_1738_quote(self.password))
            s += "@"
        if self.host is not None:
            if ':' in self.host:
                s += "[%s]" % self.host
            else:
                s += self.host
        if self.port is not None:
            s += ':' + str(self.port)
        if self.database is not None:
            s += '/' + self.database
        if self.query:
            keys = list(self.query)
            keys.sort()
            s += '?' + "&".join("%s=%s" % (k, self.query[k]) for k in keys)
        return s

    def __str__(self):
        return self.__to_string__(hide_password=False)

    def __repr__(self):
        return self.__to_string__()

    def __hash__(self):
        return hash(str(self))

    def __eq__(self, other):
        return \
            isinstance(other, URL) and \
            self.drivername == other.drivername and \
            self.username == other.username and \
            self.password == other.password and \
            self.host == other.host and \
            self.database == other.database and \
            self.query == other.query

    def get_backend_name(self):
        if '+' not in self.drivername:
            return self.drivername
        else:
            return self.drivername.split('+')[0]

<<<<<<< HEAD
=======
    def get_driver_name(self):
        if '+' not in self.drivername:
            return self.get_dialect().driver
        else:
            return self.drivername.split('+')[1]

>>>>>>> c85fa9fa
    def get_dialect(self):
        """Return the SQLAlchemy database dialect class corresponding
        to this URL's driver name.
        """

        if '+' not in self.drivername:
            name = self.drivername
        else:
            name = self.drivername.replace('+', '.')
        cls = registry.load(name)
        # check for legacy dialects that
        # would return a module with 'dialect' as the
        # actual class
        if hasattr(cls, 'dialect') and \
                isinstance(cls.dialect, type) and \
                issubclass(cls.dialect, Dialect):
            return cls.dialect
        else:
            return cls

    def translate_connect_args(self, names=[], **kw):
        """Translate url attributes into a dictionary of connection arguments.

        Returns attributes of this url (`host`, `database`, `username`,
        `password`, `port`) as a plain dictionary.  The attribute names are
        used as the keys by default.  Unset or false attributes are omitted
        from the final dictionary.

        :param \**kw: Optional, alternate key names for url attributes.

        :param names: Deprecated.  Same purpose as the keyword-based alternate
            names, but correlates the name to the original positionally.
        """

        translated = {}
        attribute_names = ['host', 'database', 'username', 'password', 'port']
        for sname in attribute_names:
            if names:
                name = names.pop(0)
            elif sname in kw:
                name = kw[sname]
            else:
                name = sname
            if name is not None and getattr(self, sname, False):
                translated[name] = getattr(self, sname)
        return translated


def make_url(name_or_url):
    """Given a string or unicode instance, produce a new URL instance.

    The given string is parsed according to the RFC 1738 spec.  If an
    existing URL object is passed, just returns the object.
    """

    if isinstance(name_or_url, util.string_types):
        return _parse_rfc1738_args(name_or_url)
    else:
        return name_or_url


def _parse_rfc1738_args(name):
    pattern = re.compile(r'''
            (?P<name>[\w\+]+)://
            (?:
                (?P<username>[^:/]*)
                (?::(?P<password>.*))?
            @)?
            (?:
                (?:
                    \[(?P<ipv6host>[^/]+)\] |
                    (?P<ipv4host>[^/:]+)
                )?
                (?::(?P<port>[^/]*))?
            )?
            (?:/(?P<database>.*))?
            ''', re.X)

    m = pattern.match(name)
    if m is not None:
        components = m.groupdict()
        if components['database'] is not None:
            tokens = components['database'].split('?', 2)
            components['database'] = tokens[0]
            query = (
                len(tokens) > 1 and dict(util.parse_qsl(tokens[1]))) or None
            if util.py2k and query is not None:
                query = dict((k.encode('ascii'), query[k]) for k in query)
        else:
            query = None
        components['query'] = query

        if components['username'] is not None:
            components['username'] = _rfc_1738_unquote(components['username'])

        if components['password'] is not None:
            components['password'] = _rfc_1738_unquote(components['password'])

        ipv4host = components.pop('ipv4host')
        ipv6host = components.pop('ipv6host')
        components['host'] = ipv4host or ipv6host
        name = components.pop('name')
        return URL(name, **components)
    else:
        raise exc.ArgumentError(
            "Could not parse rfc1738 URL from string '%s'" % name)


def _rfc_1738_quote(text):
    return re.sub(r'[:@/]', lambda m: "%%%X" % ord(m.group(0)), text)


def _rfc_1738_unquote(text):
    return util.unquote(text)


def _parse_keyvalue_args(name):
    m = re.match(r'(\w+)://(.*)', name)
    if m is not None:
        (name, args) = m.group(1, 2)
        opts = dict(util.parse_qsl(args))
        return URL(name, *opts)
    else:
        return None<|MERGE_RESOLUTION|>--- conflicted
+++ resolved
@@ -111,15 +111,12 @@
         else:
             return self.drivername.split('+')[0]
 
-<<<<<<< HEAD
-=======
     def get_driver_name(self):
         if '+' not in self.drivername:
             return self.get_dialect().driver
         else:
             return self.drivername.split('+')[1]
 
->>>>>>> c85fa9fa
     def get_dialect(self):
         """Return the SQLAlchemy database dialect class corresponding
         to this URL's driver name.
